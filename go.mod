module github.com/redhat-appstudio/tssc-cli

go 1.24.0

toolchain go1.25.4

require (
	dario.cat/mergo v1.0.2
	github.com/Masterminds/sprig/v3 v3.3.0
	github.com/google/cel-go v0.26.1
	github.com/google/go-github/scrape v0.0.0-20251008171934-06b8b3a37d13
	github.com/google/go-github/v75 v75.0.0
	github.com/mark3labs/mcp-go v0.43.0
	github.com/onsi/gomega v1.38.2
	github.com/openshift/api v0.0.0-20251111193948-50e2ece149d7
	github.com/openshift/client-go v0.0.0-20251015124057-db0dee36e235
	github.com/pkg/errors v0.9.1
	github.com/quay/claircore v1.5.45
	github.com/spf13/cobra v1.10.1
	github.com/spf13/pflag v1.0.10
	gitlab.com/gitlab-org/api/client-go v0.160.0
	gopkg.in/yaml.v3 v3.0.1
<<<<<<< HEAD
	helm.sh/helm/v3 v3.19.1
	k8s.io/api v0.34.1
	k8s.io/apimachinery v0.34.1
	k8s.io/cli-runtime v0.34.1
	k8s.io/client-go v0.34.1
	k8s.io/kubectl v0.34.1
=======
	helm.sh/helm/v3 v3.19.2
	k8s.io/api v0.34.1
	k8s.io/apimachinery v0.34.1
	k8s.io/cli-runtime v0.34.0
	k8s.io/client-go v0.34.1
	k8s.io/kubectl v0.34.0
>>>>>>> 8b6df03d
)

require (
	cel.dev/expr v0.25.1 // indirect
	github.com/AdaLogics/go-fuzz-headers v0.0.0-20240806141605-e8a1dd7889d6 // indirect
	github.com/Azure/go-ansiterm v0.0.0-20250102033503-faa5f7b0171c // indirect
	github.com/BurntSushi/toml v1.5.0 // indirect
	github.com/MakeNowJust/heredoc v1.0.0 // indirect
	github.com/Masterminds/goutils v1.1.1 // indirect
	github.com/Masterminds/semver/v3 v3.4.0 // indirect
	github.com/Masterminds/squirrel v1.5.4 // indirect
	github.com/PuerkitoBio/goquery v1.10.3 // indirect
	github.com/andybalholm/cascadia v1.3.3 // indirect
	github.com/antlr4-go/antlr/v4 v4.13.1 // indirect
	github.com/asaskevich/govalidator v0.0.0-20230301143203-a9d515a09cc2 // indirect
	github.com/bahlo/generic-list-go v0.2.0 // indirect
	github.com/blang/semver/v4 v4.0.0 // indirect
	github.com/buger/jsonparser v1.1.1 // indirect
	github.com/chai2010/gettext-go v1.0.3 // indirect
	github.com/clipperhouse/stringish v0.1.1 // indirect
	github.com/clipperhouse/uax29/v2 v2.3.0 // indirect
	github.com/containerd/containerd v1.7.29 // indirect
	github.com/containerd/errdefs v1.0.0 // indirect
	github.com/containerd/log v0.1.0 // indirect
	github.com/containerd/platforms v1.0.0-rc.2 // indirect
	github.com/coreos/go-systemd/v22 v22.6.0 // indirect
	github.com/cyphar/filepath-securejoin v0.6.0 // indirect
	github.com/davecgh/go-spew v1.1.2-0.20180830191138-d8f796af33cc // indirect
	github.com/docker/docker-credential-helpers v0.9.4 // indirect
	github.com/docker/go-events v0.0.0-20250808211157-605354379745 // indirect
	github.com/emicklei/go-restful/v3 v3.13.0 // indirect
	github.com/evanphx/json-patch v5.9.11+incompatible // indirect
	github.com/exponent-io/jsonpath v0.0.0-20210407135951-1de76d718b3f // indirect
	github.com/fatih/color v1.18.0 // indirect
	github.com/fxamacker/cbor/v2 v2.9.0 // indirect
	github.com/go-errors/errors v1.5.1 // indirect
	github.com/go-gorp/gorp/v3 v3.1.0 // indirect
	github.com/go-logr/logr v1.4.3 // indirect
	github.com/go-openapi/jsonpointer v0.22.1 // indirect
	github.com/go-openapi/jsonreference v0.21.3 // indirect
	github.com/go-openapi/swag v0.25.1 // indirect
	github.com/go-openapi/swag/cmdutils v0.25.1 // indirect
	github.com/go-openapi/swag/conv v0.25.1 // indirect
	github.com/go-openapi/swag/fileutils v0.25.1 // indirect
	github.com/go-openapi/swag/jsonname v0.25.1 // indirect
	github.com/go-openapi/swag/jsonutils v0.25.1 // indirect
	github.com/go-openapi/swag/loading v0.25.1 // indirect
	github.com/go-openapi/swag/mangling v0.25.1 // indirect
	github.com/go-openapi/swag/netutils v0.25.1 // indirect
	github.com/go-openapi/swag/stringutils v0.25.1 // indirect
	github.com/go-openapi/swag/typeutils v0.25.1 // indirect
	github.com/go-openapi/swag/yamlutils v0.25.1 // indirect
	github.com/gobwas/glob v0.2.3 // indirect
	github.com/gogo/protobuf v1.3.2 // indirect
	github.com/google/btree v1.1.3 // indirect
	github.com/google/gnostic-models v0.7.0 // indirect
	github.com/google/go-cmp v0.7.0 // indirect
	github.com/google/go-querystring v1.1.0 // indirect
	github.com/google/uuid v1.6.0 // indirect
	github.com/gorilla/websocket v1.5.4-0.20250319132907-e064f32e3674 // indirect
	github.com/gosuri/uitable v0.0.4 // indirect
	github.com/gregjones/httpcache v0.0.0-20190611155906-901d90724c79 // indirect
	github.com/grpc-ecosystem/grpc-gateway/v2 v2.27.3 // indirect
	github.com/hashicorp/errwrap v1.1.0 // indirect
	github.com/hashicorp/go-cleanhttp v0.5.2 // indirect
	github.com/hashicorp/go-multierror v1.1.1 // indirect
	github.com/hashicorp/go-retryablehttp v0.7.8 // indirect
	github.com/huandu/xstrings v1.5.0 // indirect
	github.com/inconshreveable/mousetrap v1.1.0 // indirect
	github.com/invopop/jsonschema v0.13.0 // indirect
	github.com/jmoiron/sqlx v1.4.0 // indirect
	github.com/json-iterator/go v1.1.12 // indirect
	github.com/klauspost/compress v1.18.1 // indirect
	github.com/lann/builder v0.0.0-20180802200727-47ae307949d0 // indirect
	github.com/lann/ps v0.0.0-20150810152359-62de8c46ede0 // indirect
	github.com/lib/pq v1.10.9 // indirect
	github.com/liggitt/tabwriter v0.0.0-20181228230101-89fcab3d43de // indirect
	github.com/mailru/easyjson v0.9.1 // indirect
	github.com/mattn/go-colorable v0.1.14 // indirect
	github.com/mattn/go-isatty v0.0.20 // indirect
	github.com/mattn/go-runewidth v0.0.19 // indirect
	github.com/mitchellh/copystructure v1.2.0 // indirect
	github.com/mitchellh/go-wordwrap v1.0.1 // indirect
	github.com/mitchellh/reflectwalk v1.0.2 // indirect
	github.com/moby/spdystream v0.5.0 // indirect
	github.com/moby/term v0.5.2 // indirect
	github.com/modern-go/concurrent v0.0.0-20180306012644-bacd9c7ef1dd // indirect
	github.com/modern-go/reflect2 v1.0.3-0.20250322232337-35a7c28c31ee // indirect
	github.com/monochromegane/go-gitignore v0.0.0-20200626010858-205db1a8cc00 // indirect
	github.com/munnerz/goautoneg v0.0.0-20191010083416-a7dc8b61c822 // indirect
	github.com/mxk/go-flowrate v0.0.0-20140419014527-cca7078d478f // indirect
	github.com/opencontainers/go-digest v1.0.0 // indirect
	github.com/opencontainers/image-spec v1.1.1 // indirect
	github.com/peterbourgon/diskv v2.0.1+incompatible // indirect
	github.com/pmezard/go-difflib v1.0.1-0.20181226105442-5d4384ee4fb2 // indirect
	github.com/prometheus/common v0.67.2 // indirect
	github.com/prometheus/procfs v0.19.2 // indirect
	github.com/rubenv/sql-migrate v1.8.0 // indirect
	github.com/russross/blackfriday/v2 v2.1.0 // indirect
	github.com/santhosh-tekuri/jsonschema/v6 v6.0.2 // indirect
	github.com/shopspring/decimal v1.4.0 // indirect
	github.com/sirupsen/logrus v1.9.3 // indirect
	github.com/spf13/cast v1.10.0 // indirect
	github.com/stoewer/go-strcase v1.3.1 // indirect
	github.com/stretchr/testify v1.11.1 // indirect
	github.com/wk8/go-ordered-map/v2 v2.1.8 // indirect
	github.com/x448/float16 v0.8.4 // indirect
	github.com/xlab/treeprint v1.2.0 // indirect
	github.com/xlzd/gotp v0.1.0 // indirect
	github.com/yosida95/uritemplate/v3 v3.0.2 // indirect
	go.opentelemetry.io/auto/sdk v1.2.1 // indirect
	go.opentelemetry.io/contrib/instrumentation/net/http/otelhttp v0.63.0 // indirect
	go.opentelemetry.io/otel/exporters/otlp/otlptrace/otlptracegrpc v1.38.0 // indirect
	go.opentelemetry.io/otel/exporters/otlp/otlptrace/otlptracehttp v1.38.0 // indirect
	go.opentelemetry.io/proto/otlp v1.9.0 // indirect
	go.yaml.in/yaml/v2 v2.4.3 // indirect
	go.yaml.in/yaml/v3 v3.0.4 // indirect
	golang.org/x/crypto v0.44.0 // indirect
<<<<<<< HEAD
	golang.org/x/exp v0.0.0-20251023183803-a4bb9ffd2546 // indirect
	golang.org/x/mod v0.30.0 // indirect
=======
	golang.org/x/exp v0.0.0-20251113190631-e25ba8c21ef6 // indirect
>>>>>>> 8b6df03d
	golang.org/x/net v0.47.0 // indirect
	golang.org/x/oauth2 v0.33.0 // indirect
	golang.org/x/sync v0.18.0 // indirect
	golang.org/x/sys v0.38.0 // indirect
	golang.org/x/term v0.37.0 // indirect
	golang.org/x/text v0.31.0 // indirect
	golang.org/x/time v0.14.0 // indirect
	google.golang.org/genproto/googleapis/api v0.0.0-20251111163417-95abcf5c77ba // indirect
	google.golang.org/genproto/googleapis/rpc v0.0.0-20251111163417-95abcf5c77ba // indirect
	google.golang.org/grpc v1.76.0 // indirect
	google.golang.org/protobuf v1.36.10 // indirect
	gopkg.in/evanphx/json-patch.v4 v4.13.0 // indirect
	gopkg.in/inf.v0 v0.9.1 // indirect
<<<<<<< HEAD
	k8s.io/apiextensions-apiserver v0.34.1 // indirect
	k8s.io/apiserver v0.34.1 // indirect
	k8s.io/component-base v0.34.1 // indirect
=======
	k8s.io/apiextensions-apiserver v0.34.0 // indirect
	k8s.io/apiserver v0.34.0 // indirect
	k8s.io/component-base v0.34.0 // indirect
>>>>>>> 8b6df03d
	k8s.io/klog/v2 v2.130.1 // indirect
	k8s.io/kube-openapi v0.0.0-20250910181357-589584f1c912 // indirect
	k8s.io/utils v0.0.0-20251002143259-bc988d571ff4 // indirect
	oras.land/oras-go/v2 v2.6.0 // indirect
	sigs.k8s.io/json v0.0.0-20250730193827-2d320260d730 // indirect
	sigs.k8s.io/kustomize/api v0.21.0 // indirect
	sigs.k8s.io/kustomize/kyaml v0.21.0 // indirect
	sigs.k8s.io/randfill v1.0.0 // indirect
	sigs.k8s.io/structured-merge-diff/v6 v6.3.0 // indirect
	sigs.k8s.io/yaml v1.6.0 // indirect
)

replace (
	github.com/Microsoft/hcsshim => github.com/Microsoft/hcsshim v0.13.0
	imdario/mergo => imdario/mergo v1.0.2
)<|MERGE_RESOLUTION|>--- conflicted
+++ resolved
@@ -20,21 +20,12 @@
 	github.com/spf13/pflag v1.0.10
 	gitlab.com/gitlab-org/api/client-go v0.160.0
 	gopkg.in/yaml.v3 v3.0.1
-<<<<<<< HEAD
-	helm.sh/helm/v3 v3.19.1
-	k8s.io/api v0.34.1
-	k8s.io/apimachinery v0.34.1
-	k8s.io/cli-runtime v0.34.1
-	k8s.io/client-go v0.34.1
-	k8s.io/kubectl v0.34.1
-=======
 	helm.sh/helm/v3 v3.19.2
 	k8s.io/api v0.34.1
 	k8s.io/apimachinery v0.34.1
 	k8s.io/cli-runtime v0.34.0
 	k8s.io/client-go v0.34.1
 	k8s.io/kubectl v0.34.0
->>>>>>> 8b6df03d
 )
 
 require (
@@ -153,12 +144,7 @@
 	go.yaml.in/yaml/v2 v2.4.3 // indirect
 	go.yaml.in/yaml/v3 v3.0.4 // indirect
 	golang.org/x/crypto v0.44.0 // indirect
-<<<<<<< HEAD
-	golang.org/x/exp v0.0.0-20251023183803-a4bb9ffd2546 // indirect
-	golang.org/x/mod v0.30.0 // indirect
-=======
 	golang.org/x/exp v0.0.0-20251113190631-e25ba8c21ef6 // indirect
->>>>>>> 8b6df03d
 	golang.org/x/net v0.47.0 // indirect
 	golang.org/x/oauth2 v0.33.0 // indirect
 	golang.org/x/sync v0.18.0 // indirect
@@ -172,15 +158,9 @@
 	google.golang.org/protobuf v1.36.10 // indirect
 	gopkg.in/evanphx/json-patch.v4 v4.13.0 // indirect
 	gopkg.in/inf.v0 v0.9.1 // indirect
-<<<<<<< HEAD
-	k8s.io/apiextensions-apiserver v0.34.1 // indirect
-	k8s.io/apiserver v0.34.1 // indirect
-	k8s.io/component-base v0.34.1 // indirect
-=======
 	k8s.io/apiextensions-apiserver v0.34.0 // indirect
 	k8s.io/apiserver v0.34.0 // indirect
 	k8s.io/component-base v0.34.0 // indirect
->>>>>>> 8b6df03d
 	k8s.io/klog/v2 v2.130.1 // indirect
 	k8s.io/kube-openapi v0.0.0-20250910181357-589584f1c912 // indirect
 	k8s.io/utils v0.0.0-20251002143259-bc988d571ff4 // indirect
@@ -195,5 +175,5 @@
 
 replace (
 	github.com/Microsoft/hcsshim => github.com/Microsoft/hcsshim v0.13.0
-	imdario/mergo => imdario/mergo v1.0.2
+	github.com/imdario/mergo => github.com/imdario/mergo v1.0.2
 )