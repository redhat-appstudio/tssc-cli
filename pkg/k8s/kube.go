--- conflicted
+++ resolved
@@ -12,10 +12,7 @@
 	"k8s.io/client-go/discovery"
 	"k8s.io/client-go/dynamic"
 	"k8s.io/client-go/kubernetes"
-<<<<<<< HEAD
-=======
 	corev1client "k8s.io/client-go/kubernetes/typed/core/v1"
->>>>>>> d786e8bc
 )
 
 // Kube represents the Kubernetes client helper.
@@ -43,8 +40,6 @@
 	return kubernetes.NewForConfig(restConfig)
 }
 
-<<<<<<< HEAD
-=======
 // CoreV1ClientSet returns a "corev1" Kubernetes Clientset.
 func (k *Kube) CoreV1ClientSet(
 	namespace string,
@@ -56,7 +51,6 @@
 	return corev1client.NewForConfig(restConfig)
 }
 
->>>>>>> d786e8bc
 // DiscoveryClient instantiates a discovery client for the given namespace.
 func (k *Kube) DiscoveryClient(namespace string) (*discovery.DiscoveryClient, error) {
 	restConfig, err := k.RESTClientGetter(namespace).ToRESTConfig()
